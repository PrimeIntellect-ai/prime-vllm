--- conflicted
+++ resolved
@@ -9,11 +9,6 @@
 import os
 import sys
 import time
-<<<<<<< HEAD
-=======
-from typing import Optional, Dict, Any, List
-from functools import partial
->>>>>>> 3718f6a5
 import json
 import pickle
 import argparse
